---
site:
  title: Showroom Template Demo
  url: https://redhat-scholars.github.io/course-template
  start_page: modules::index.adoc

content:
  sources:
    - url: .
      start_path: content

ui:
  bundle:
<<<<<<< HEAD
    url: https://github.com/rhpds/showroom_theme_rhdp/releases/download/rhdp-v0.0.2/ui-bundle.zip
    snapshot: true
  supplemental_files:
    - path: ./content/supplemental-ui
    - path: ./content/lib
    - path: .nojekyll
    - path: ui.yml
      contents: "static_files: [ .nojekyll ]"
=======
    url: https://github.com/rhpds/showroom_theme_summit/releases/download/v0.0.1/ui-bundle.zip
>>>>>>> e99c0718

runtime:
  cache_dir: ./.cache/antora

antora:
  extensions:
    - require: ./content/lib/dev-mode.js
      enabled: true

output:
  dir: ./www<|MERGE_RESOLUTION|>--- conflicted
+++ resolved
@@ -11,7 +11,6 @@
 
 ui:
   bundle:
-<<<<<<< HEAD
     url: https://github.com/rhpds/showroom_theme_rhdp/releases/download/rhdp-v0.0.2/ui-bundle.zip
     snapshot: true
   supplemental_files:
@@ -20,9 +19,6 @@
     - path: .nojekyll
     - path: ui.yml
       contents: "static_files: [ .nojekyll ]"
-=======
-    url: https://github.com/rhpds/showroom_theme_summit/releases/download/v0.0.1/ui-bundle.zip
->>>>>>> e99c0718
 
 runtime:
   cache_dir: ./.cache/antora
